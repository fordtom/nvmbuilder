--- conflicted
+++ resolved
@@ -73,17 +73,9 @@
         help = "Optional virtual address offset (hex or dec)"
     )]
     pub offset: u32,
-
+  
     #[arg(
         long,
-<<<<<<< HEAD
-        value_name = "N",
-        default_value_t = 32u16,
-        value_parser = clap::value_parser!(u16).range(1..=64),
-        help = "Number of bytes per HEX data record (1..=64)"
-    )]
-    pub record_width: u16,
-=======
         value_name = "STR",
         default_value = "",
         help = "Optional prefix to prepend to each block name in output filename"
@@ -97,5 +89,13 @@
         help = "Optional suffix to append to each block name in output filename"
     )]
     pub suffix: String,
->>>>>>> 1e9abd4d
+
+    #[arg(
+        long,
+        value_name = "N",
+        default_value_t = 32u16,
+        value_parser = clap::value_parser!(u16).range(1..=64),
+        help = "Number of bytes per HEX data record (1..=64)"
+    )]
+    pub record_width: u16,
 }