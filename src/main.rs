mod args;
mod checksum;
mod error;
mod hex;
mod layout;
mod schema;
mod variants;

use clap::Parser;
use rayon::prelude::*;
use std::path::Path;

use args::Args;
use error::*;
use schema::*;
use variants::DataSheet;

fn build_block(
    layout: &Config,
    data_sheet: &DataSheet,
    block_name: &str,
    args: &Args,
) -> Result<(), NvmError> {
    let block = layout
        .blocks
        .get(block_name)
        .ok_or(NvmError::BlockNotFound(block_name.to_string()))?;

    let mut bytestream = block.build_bytestream(data_sheet, &layout.settings)?;

    let hex_string = hex::bytestream_to_hex_string(
        &mut bytestream,
        &block.header,
        &layout.settings,
        args.offset,
        args.byte_swap,
        args.record_width as usize,
    )?;

    let mut name_parts: Vec<String> = Vec::new();
    if !args.prefix.is_empty() {
        name_parts.push(args.prefix.clone());
    }
    name_parts.push(block_name.to_string());
    if !args.suffix.is_empty() {
        name_parts.push(args.suffix.clone());
    }
    let out_filename = format!("{}.hex", name_parts.join("_"));
    let out_path = Path::new(&args.out).join(out_filename);
    std::fs::write(out_path, hex_string)
        .map_err(|e| NvmError::FileError(format!("failed to write block {}: {}", block_name, e)))?;

    Ok(())
}

fn main() -> Result<(), NvmError> {
    let args = Args::parse();

    let layout = layout::load_layout(&args.layout)?;
    let data_sheet = DataSheet::new(&args.xlsx, &args.variant, args.debug, &args.main_sheet)?;

    checksum::init_crc_algorithm(&layout.settings.crc);

    std::fs::create_dir_all(&args.out)
        .map_err(|e| NvmError::FileError(format!("failed to create output directory: {}", e)))?;

    args.blocks
        .par_iter()
        .try_for_each(|block_name| build_block(&layout, &data_sheet, block_name, &args))?;

    Ok(())
}

#[cfg(test)]
mod tests {
    use super::*;
    use std::fs;
    use std::path::Path;

    #[test]
    fn smoke_build_examples_all_formats_and_options() {
        let layouts = [
            "examples/block.toml",
            "examples/block.yaml",
            "examples/block.json",
        ];
        let blocks = ["block", "block2", "block3"];
        let offsets: [u32; 2] = [0, 0x1000];

        fs::create_dir_all("out").unwrap();

        for layout_path in layouts {
            let cfg = layout::load_layout(layout_path).expect("failed to parse layout");
            checksum::init_crc_algorithm(&cfg.settings.crc);

            // Try a few option combinations; degrade gracefully if a variant column is missing
            let variant_candidates: [Option<&str>; 2] = [None, Some("VarA")];
            let debug_candidates = [false, true];

            let mut ds_opt: Option<DataSheet> = None;
            for &dbg in &debug_candidates {
                for var in &variant_candidates {
                    let var_opt: Option<String> = var.map(|s| s.to_string());
                    match DataSheet::new("examples/data.xlsx", &var_opt, dbg, "Main") {
                        Ok(ds) => {
                            ds_opt = Some(ds);
                            break;
                        }
                        Err(_) => continue,
                    }
                }
                if ds_opt.is_some() {
                    break;
                }
            }
            let ds = ds_opt.unwrap_or_else(|| {
                DataSheet::new("examples/data.xlsx", &None, false, "Main")
                    .expect("Excel open with default columns")
            });

            for &blk in &blocks {
                if !cfg.blocks.contains_key(blk) {
                    continue;
                }
                for &off in &offsets {
                    build_block(
                        &cfg,
                        &ds,
                        blk,
                        &Args {
                            blocks: vec![blk.to_string()],
                            layout: layout_path.to_string(),
                            xlsx: "examples/data.xlsx".to_string(),
                            variant: None,
                            debug: false,
                            byte_swap: false,
                            out: "out".to_string(),
                            offset: off,
                            main_sheet: "Main".to_string(),
<<<<<<< HEAD
                            record_width: 32,
=======
                            prefix: "".to_string(),
                            suffix: "".to_string(),
>>>>>>> 1e9abd4d
                        },
                    )
                    .expect("build_block failed");
                    assert!(Path::new("out").join(format!("{}.hex", blk)).exists());
                }
            }
        }
    }
}<|MERGE_RESOLUTION|>--- conflicted
+++ resolved
@@ -137,12 +137,9 @@
                             out: "out".to_string(),
                             offset: off,
                             main_sheet: "Main".to_string(),
-<<<<<<< HEAD
-                            record_width: 32,
-=======
                             prefix: "".to_string(),
                             suffix: "".to_string(),
->>>>>>> 1e9abd4d
+                            record_width: 32,
                         },
                     )
                     .expect("build_block failed");
